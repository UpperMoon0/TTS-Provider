# TTS Provider Server

A flexible WebSocket-based Text-to-Speech service that supports multiple TTS backends. Currently supports:

- Microsoft Edge TTS (default)
- Sesame CSM-1B

## Installation

1. Clone this repository
2. Install the required packages:

   ```
   pip install -r requirements.txt
   ```

### Installing Sesame CSM-1B Model

To use the Sesame CSM-1B model, you'll need to:

1. Login to Hugging Face (you need to accept the model terms):

   ```bash
   huggingface-cli login
   ```

<<<<<<< HEAD
2. Download the model files:
=======
2. Clone the forked CSM GitHub repository, (forked to patch an error encountered when running with TTS-Provider).

   ```bash
   git clone https://github.com/UpperMoon0/nstut-csm-fork.git
   ```

3. Download the model files:
>>>>>>> 39201b7e
   The model will be automatically downloaded from Hugging Face when first used, but you need to have accepted the terms on the [Sesame CSM-1B model page](https://huggingface.co/sesame/csm-1b).

   Note: The model requires access to both `sesame/csm-1b` and `meta-llama/Llama-3.2-1B` on Hugging Face.

3. Make sure the model files are placed in the correct location (typically under the `models/csm-1b/` directory).

## Running the Server

```bash
# Default command (uses Edge TTS)
python -m run_server
```

Note: The Sesame CSM-1B model is loaded on-demand when the first request that uses it is received, not at startup. This helps reduce startup time and memory usage until the model is actually needed.

## Client Usage

Clients can connect to the server via WebSocket. See `tts_client.py` for a complete client implementation.

### Basic Example

```python
import asyncio
from tts_client import TTSClient

async def main():
    client = TTSClient(host="localhost", port=9000)
    
    try:
        await client.connect()
        
        # Get server information
        info = await client.get_server_info()
        print(f"Available models: {info.get('available_models')}")
        
        # Generate speech with default model (Edge TTS)
        await client.generate_speech(
            text="Hello, this is a test.",
            output_path="output.wav"
        )
        
        # Generate speech with specific model
        await client.generate_speech(
            text="Hello, this is Sesame CSM speaking.",
            output_path="output_sesame.wav",
            model="sesame"
        )
        
        # Generate speech with Edge TTS
        await client.generate_speech(
            text="Hello, this is Edge TTS speaking.",
            output_path="output_edge.wav",
            model="edge",
            speaker=2  # Use the Davis voice
        )
        
    finally:
        await client.disconnect()

asyncio.run(main())
```

## Speaker ID Mapping

The TTS Provider supports a unified speaker ID system across different models. You can use the same integer speaker IDs (0-3) regardless of which model you're using.

- **Simple usage**: Just provide a speaker ID as an integer, and it will be automatically mapped to the appropriate voice based on the model being used.
- **Cross-model consistency**: The same speaker IDs work with both Sesame CSM and Edge TTS models.

### Speaker ID Reference Table

| ID | Description | Sesame CSM | Edge TTS |
|----|-------------|------------|----------|
| 0 | Default Male Voice | Male Voice | US Male (Guy) |
| 1 | Default Female Voice | Female Voice | US Female (Jenny) |
| 2 | Alternative Male Voice | Male Voice | US Male (Davis) |
| 3 | Alternative Female Voice | Female Voice | UK Female (Sonia) |

*Note*: For Sesame CSM, male voices (0 and 2) both map to speaker 0, and female voices (1 and 3) both map to speaker 1, since Sesame only supports two distinct voices.

## Selecting Models

Clients can select which model to use in each request by including a `model` parameter:

- `sesame` (or `csm`) - Use Sesame CSM-1B model
- `edge` (or `edge-tts`) - Use Microsoft Edge TTS

## API Documentation

### WebSocket Request Format

Basic request format:

```json
{
  "text": "Text to convert to speech",
  "speaker": 0,
  "sample_rate": 24000,
  "response_mode": "stream",
  "model": "edge",  // Optional, specify model type (edge or sesame)
  "lang": "en-US"   // Optional, specify language (default: "en-US")
  // "max_audio_length_ms" parameter removed
}
```

#### Language Support (`lang` parameter)

You can specify the language for the TTS generation using the `lang` parameter.

- **Default**: `en-US` (if not specified)
- **Supported Languages**:
  - `en-US`: Supported by both `edge` and `sesame` models.
  - `ja-JP`: Supported only by the `edge` model.
    - Speaker 0: `ja-JP-KeitaNeural`
    - Speaker 1: `ja-JP-NanamiNeural`
    - *Note*: Speaker IDs 2 and 3 are not currently mapped for `ja-JP`. Requesting them will fall back to speaker 0 (`KeitaNeural`).

**Example (Japanese):**

```json
{
  "text": "こんにちは、これはテストです。",
  "speaker": 1,          // Use NanamiNeural voice
  "model": "edge",
  "lang": "ja-JP"
}
```

#### Edge TTS Voice Selection

When using Edge TTS, you can only specify which voice to use via the speaker ID. The Edge TTS implementation uses only default voice parameters - no customization of rate, volume or pitch is allowed:

```json
{
  "text": "Text to convert to speech",
  "speaker": 0,
  "model": "edge"
}
```

**Important Note:** For Edge TTS, voice modification parameters like `rate`, `volume`, and `pitch` are not supported and will be ignored. Edge TTS will always use the natural, default voice characteristics to ensure maximum reliability and consistent sound quality.

### Server Information Request

To get information about the server and available models:

```json
{
  "command": "info"
}
```

The response includes the available speaker mappings to help you select the appropriate voice.

## Model Loading Behavior

- **Edge TTS**: Loaded immediately at startup since it's lightweight
- **Sesame CSM-1B**: Loaded on-demand when the first request using it is received<|MERGE_RESOLUTION|>--- conflicted
+++ resolved
@@ -24,17 +24,7 @@
    huggingface-cli login
    ```
 
-<<<<<<< HEAD
 2. Download the model files:
-=======
-2. Clone the forked CSM GitHub repository, (forked to patch an error encountered when running with TTS-Provider).
-
-   ```bash
-   git clone https://github.com/UpperMoon0/nstut-csm-fork.git
-   ```
-
-3. Download the model files:
->>>>>>> 39201b7e
    The model will be automatically downloaded from Hugging Face when first used, but you need to have accepted the terms on the [Sesame CSM-1B model page](https://huggingface.co/sesame/csm-1b).
 
    Note: The model requires access to both `sesame/csm-1b` and `meta-llama/Llama-3.2-1B` on Hugging Face.
